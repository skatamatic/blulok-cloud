--- conflicted
+++ resolved
@@ -2297,7 +2297,163 @@
     await expectRemovePrimary;
     ok('Received DENYLIST_REMOVE for primary tenant activation');
 
-<<<<<<< HEAD
+    heading('Gateway Command DevTools Test');
+    step('Testing dev gateway command: LOCK');
+    const lockRes = await axios.post(`${API_BASE}/admin/dev-tools/gateway-command`, {
+      facilityId,
+      command: 'LOCK',
+      targetDeviceIds: [deviceId],
+    }, { headers: { Authorization: `Bearer ${token}` } });
+    if (!lockRes.data?.success) throw new Error('LOCK command failed');
+    ok('LOCK gateway command sent successfully');
+
+    step('Testing dev gateway command: UNLOCK');
+    const unlockRes = await axios.post(`${API_BASE}/admin/dev-tools/gateway-command`, {
+      facilityId,
+      command: 'UNLOCK',
+      targetDeviceIds: [deviceId],
+    }, { headers: { Authorization: `Bearer ${token}` } });
+    if (!unlockRes.data?.success) throw new Error('UNLOCK command failed');
+    ok('UNLOCK gateway command sent successfully');
+
+    step('Testing dev gateway command: DENYLIST_ADD');
+    const denyAddRes = await axios.post(`${API_BASE}/admin/dev-tools/gateway-command`, {
+      facilityId,
+      command: 'DENYLIST_ADD',
+      targetDeviceIds: [deviceId],
+      userId: share1Id,
+      expirationSeconds: 3600,
+    }, { headers: { Authorization: `Bearer ${token}` } });
+    // Response now returns jwt instead of payload after JWT refactoring
+    if (!denyAddRes.data?.success || !denyAddRes.data?.jwt) throw new Error('DENYLIST_ADD command failed');
+    ok('DENYLIST_ADD gateway command sent successfully');
+
+    step('Testing dev gateway command: DENYLIST_REMOVE');
+    const denyRemoveRes = await axios.post(`${API_BASE}/admin/dev-tools/gateway-command`, {
+      facilityId,
+      command: 'DENYLIST_REMOVE',
+      targetDeviceIds: [deviceId],
+      userId: share1Id,
+    }, { headers: { Authorization: `Bearer ${token}` } });
+    // Response now returns jwt instead of payload after JWT refactoring
+    if (!denyRemoveRes.data?.success || !denyRemoveRes.data?.jwt) throw new Error('DENYLIST_REMOVE command failed');
+    ok('DENYLIST_REMOVE gateway command sent successfully');
+
+    heading('Register-Key All Roles Test');
+    step('Admin registering device key');
+    const adminPublicKey = Buffer.from('AdminDeviceKey123').toString('base64');
+    const adminRegRes = await axios.post(`${API_BASE}/user-devices/register-key`, {
+      app_device_id: 'e2e-admin-device-test',
+      platform: 'other',
+      device_name: 'E2E Admin Test Device',
+      public_key: adminPublicKey,
+    }, { headers: { Authorization: `Bearer ${token}` } });
+    if (!adminRegRes.data?.success) throw new Error('Admin register-key failed');
+    ok('Admin can register device key');
+
+    step('Facility admin registering device key');
+    const faPublicKey = Buffer.from('FacilityAdminDeviceKey123').toString('base64');
+    const faRegRes = await axios.post(`${API_BASE}/user-devices/register-key`, {
+      app_device_id: 'e2e-fa-device-test',
+      platform: 'other',
+      device_name: 'E2E Facility Admin Test Device',
+      public_key: faPublicKey,
+    }, { headers: { Authorization: `Bearer ${facilityAdmin.token}` } });
+    if (!faRegRes.data?.success) throw new Error('Facility admin register-key failed');
+    ok('Facility admin can register device key');
+
+    heading('Password Reset Flow Test (Deeplink + Token E2E)');
+    // Clear any prior notification events so we only capture fresh password reset notification
+    notificationEvents.length = 0;
+
+    step('Requesting password reset for primary tenant');
+    const resetReqRes = await axios.post(`${API_BASE}/auth/forgot-password/request`, {
+      email: primaryEmail,
+    }).catch(err => err.response);
+    if (!resetReqRes || resetReqRes.status !== 200) {
+      throw new Error(`Password reset request failed: expected 200, got ${resetReqRes?.status || 'no response'} - ${JSON.stringify(resetReqRes?.data)}`);
+    }
+    if (VERBOSE) console.log(`  • Delivery method: ${resetReqRes.data?.deliveryMethod || 'unknown'}`);
+    ok('Password reset request submitted');
+
+    // Wait for password reset deeplink via dev notifications WebSocket
+    step('Waiting for password reset deeplink via notifications WebSocket');
+    const resetEvent = await waitForNotification((e) => e.kind === 'password_reset');
+    if (!resetEvent) {
+      throw new Error('Did not receive password reset notification');
+    }
+    ok(`Received password reset notification for ${resetEvent.toPhone || resetEvent.toEmail || 'unknown-recipient'}`);
+    console.log(C.cyan('\n  📧 Full Password Reset Notification Details:'));
+    console.log(C.gray(JSON.stringify(resetEvent, null, 2)));
+    // Extract token from deeplink in notification meta or body
+    const resetToken = resetEvent.meta?.token;
+    if (!resetToken) throw new Error('Failed to extract token from password reset notification');
+    ok(`Extracted password reset token from notification`);
+
+    step('Verifying reset token is valid');
+    const verifyRes = await axios.post(`${API_BASE}/auth/forgot-password/verify`, {
+      token: resetToken,
+    }).catch(err => err.response);
+    if (!verifyRes || verifyRes.status !== 200 || !verifyRes.data?.success) {
+      throw new Error(`Token verification failed: status=${verifyRes?.status}, data=${JSON.stringify(verifyRes?.data)}`);
+    }
+    ok('Reset token verified successfully');
+
+    step('Password reset with invalid token returns error');
+    const resetBadRes = await axios.post(`${API_BASE}/auth/forgot-password/reset`, {
+      token: 'invalid-token-abc123',
+      newPassword: 'NewTestPassword123!',
+    }).catch(err => err.response);
+    if (!resetBadRes || resetBadRes.status !== 400) {
+      throw new Error(`Password reset expected 400 for invalid token, got ${resetBadRes?.status || 'no response'}`);
+    }
+    ok('Password reset endpoint rejects invalid token');
+
+    // Now use the real token to reset the password
+    const resetNewPassword = 'ResetTestPwd456!';
+    step('Resetting password with valid token');
+    const resetSuccessRes = await axios.post(`${API_BASE}/auth/forgot-password/reset`, {
+      token: resetToken,
+      newPassword: resetNewPassword,
+    }).catch(err => err.response);
+    if (!resetSuccessRes || resetSuccessRes.status !== 200 || !resetSuccessRes.data?.success) {
+      throw new Error(`Password reset with valid token failed: status=${resetSuccessRes?.status}, data=${JSON.stringify(resetSuccessRes?.data)}`);
+    }
+    ok('Password reset successful with valid token');
+
+    // Verify user can log in with the new password
+    step('Verifying login with new password');
+    const newLoginRes = await axios.post(`${API_BASE}/auth/login`, {
+      email: primaryEmail,
+      password: resetNewPassword,
+    }).catch(err => err.response);
+    if (!newLoginRes || newLoginRes.status !== 200 || !newLoginRes.data?.token) {
+      throw new Error(`Login with new password failed: status=${newLoginRes?.status}, data=${JSON.stringify(newLoginRes?.data)}`);
+    }
+    primaryToken = newLoginRes.data.token;
+    ok('Login with new password verified');
+
+    // Also verify old password no longer works
+    step('Verifying old password no longer works');
+    const oldLoginRes = await axios.post(`${API_BASE}/auth/login`, {
+      email: primaryEmail,
+      password: 'TestUser123!', // original password
+    }).catch(err => err.response);
+    if (oldLoginRes && oldLoginRes.status === 200 && oldLoginRes.data?.token) {
+      throw new Error('Old password should no longer work after reset');
+    }
+    ok('Old password correctly rejected after reset');
+
+    // Verify used token cannot be reused
+    step('Verifying used token cannot be reused');
+    const reuseRes = await axios.post(`${API_BASE}/auth/forgot-password/reset`, {
+      token: resetToken,
+      newPassword: 'AnotherPassword123!',
+    }).catch(err => err.response);
+    if (reuseRes && reuseRes.status === 200) {
+      throw new Error('Used token should not be reusable');
+    }
+    ok('Used token correctly rejected');
     // Schedule Management Tests
     heading('Schedule Management');
     if (created.facilityId && created.primaryTenantId) {
@@ -2444,165 +2600,6 @@
         console.warn('Schedule management tests failed:', e?.response?.data || e?.message || e);
       }
     }
-=======
-    heading('Gateway Command DevTools Test');
-    step('Testing dev gateway command: LOCK');
-    const lockRes = await axios.post(`${API_BASE}/admin/dev-tools/gateway-command`, {
-      facilityId,
-      command: 'LOCK',
-      targetDeviceIds: [deviceId],
-    }, { headers: { Authorization: `Bearer ${token}` } });
-    if (!lockRes.data?.success) throw new Error('LOCK command failed');
-    ok('LOCK gateway command sent successfully');
-
-    step('Testing dev gateway command: UNLOCK');
-    const unlockRes = await axios.post(`${API_BASE}/admin/dev-tools/gateway-command`, {
-      facilityId,
-      command: 'UNLOCK',
-      targetDeviceIds: [deviceId],
-    }, { headers: { Authorization: `Bearer ${token}` } });
-    if (!unlockRes.data?.success) throw new Error('UNLOCK command failed');
-    ok('UNLOCK gateway command sent successfully');
-
-    step('Testing dev gateway command: DENYLIST_ADD');
-    const denyAddRes = await axios.post(`${API_BASE}/admin/dev-tools/gateway-command`, {
-      facilityId,
-      command: 'DENYLIST_ADD',
-      targetDeviceIds: [deviceId],
-      userId: share1Id,
-      expirationSeconds: 3600,
-    }, { headers: { Authorization: `Bearer ${token}` } });
-    // Response now returns jwt instead of payload after JWT refactoring
-    if (!denyAddRes.data?.success || !denyAddRes.data?.jwt) throw new Error('DENYLIST_ADD command failed');
-    ok('DENYLIST_ADD gateway command sent successfully');
-
-    step('Testing dev gateway command: DENYLIST_REMOVE');
-    const denyRemoveRes = await axios.post(`${API_BASE}/admin/dev-tools/gateway-command`, {
-      facilityId,
-      command: 'DENYLIST_REMOVE',
-      targetDeviceIds: [deviceId],
-      userId: share1Id,
-    }, { headers: { Authorization: `Bearer ${token}` } });
-    // Response now returns jwt instead of payload after JWT refactoring
-    if (!denyRemoveRes.data?.success || !denyRemoveRes.data?.jwt) throw new Error('DENYLIST_REMOVE command failed');
-    ok('DENYLIST_REMOVE gateway command sent successfully');
-
-    heading('Register-Key All Roles Test');
-    step('Admin registering device key');
-    const adminPublicKey = Buffer.from('AdminDeviceKey123').toString('base64');
-    const adminRegRes = await axios.post(`${API_BASE}/user-devices/register-key`, {
-      app_device_id: 'e2e-admin-device-test',
-      platform: 'other',
-      device_name: 'E2E Admin Test Device',
-      public_key: adminPublicKey,
-    }, { headers: { Authorization: `Bearer ${token}` } });
-    if (!adminRegRes.data?.success) throw new Error('Admin register-key failed');
-    ok('Admin can register device key');
-
-    step('Facility admin registering device key');
-    const faPublicKey = Buffer.from('FacilityAdminDeviceKey123').toString('base64');
-    const faRegRes = await axios.post(`${API_BASE}/user-devices/register-key`, {
-      app_device_id: 'e2e-fa-device-test',
-      platform: 'other',
-      device_name: 'E2E Facility Admin Test Device',
-      public_key: faPublicKey,
-    }, { headers: { Authorization: `Bearer ${facilityAdmin.token}` } });
-    if (!faRegRes.data?.success) throw new Error('Facility admin register-key failed');
-    ok('Facility admin can register device key');
-
-    heading('Password Reset Flow Test (Deeplink + Token E2E)');
-    // Clear any prior notification events so we only capture fresh password reset notification
-    notificationEvents.length = 0;
-
-    step('Requesting password reset for primary tenant');
-    const resetReqRes = await axios.post(`${API_BASE}/auth/forgot-password/request`, {
-      email: primaryEmail,
-    }).catch(err => err.response);
-    if (!resetReqRes || resetReqRes.status !== 200) {
-      throw new Error(`Password reset request failed: expected 200, got ${resetReqRes?.status || 'no response'} - ${JSON.stringify(resetReqRes?.data)}`);
-    }
-    if (VERBOSE) console.log(`  • Delivery method: ${resetReqRes.data?.deliveryMethod || 'unknown'}`);
-    ok('Password reset request submitted');
-
-    // Wait for password reset deeplink via dev notifications WebSocket
-    step('Waiting for password reset deeplink via notifications WebSocket');
-    const resetEvent = await waitForNotification((e) => e.kind === 'password_reset');
-    if (!resetEvent) {
-      throw new Error('Did not receive password reset notification');
-    }
-    ok(`Received password reset notification for ${resetEvent.toPhone || resetEvent.toEmail || 'unknown-recipient'}`);
-    console.log(C.cyan('\n  📧 Full Password Reset Notification Details:'));
-    console.log(C.gray(JSON.stringify(resetEvent, null, 2)));
-    // Extract token from deeplink in notification meta or body
-    const resetToken = resetEvent.meta?.token;
-    if (!resetToken) throw new Error('Failed to extract token from password reset notification');
-    ok(`Extracted password reset token from notification`);
-
-    step('Verifying reset token is valid');
-    const verifyRes = await axios.post(`${API_BASE}/auth/forgot-password/verify`, {
-      token: resetToken,
-    }).catch(err => err.response);
-    if (!verifyRes || verifyRes.status !== 200 || !verifyRes.data?.success) {
-      throw new Error(`Token verification failed: status=${verifyRes?.status}, data=${JSON.stringify(verifyRes?.data)}`);
-    }
-    ok('Reset token verified successfully');
-
-    step('Password reset with invalid token returns error');
-    const resetBadRes = await axios.post(`${API_BASE}/auth/forgot-password/reset`, {
-      token: 'invalid-token-abc123',
-      newPassword: 'NewTestPassword123!',
-    }).catch(err => err.response);
-    if (!resetBadRes || resetBadRes.status !== 400) {
-      throw new Error(`Password reset expected 400 for invalid token, got ${resetBadRes?.status || 'no response'}`);
-    }
-    ok('Password reset endpoint rejects invalid token');
-
-    // Now use the real token to reset the password
-    const resetNewPassword = 'ResetTestPwd456!';
-    step('Resetting password with valid token');
-    const resetSuccessRes = await axios.post(`${API_BASE}/auth/forgot-password/reset`, {
-      token: resetToken,
-      newPassword: resetNewPassword,
-    }).catch(err => err.response);
-    if (!resetSuccessRes || resetSuccessRes.status !== 200 || !resetSuccessRes.data?.success) {
-      throw new Error(`Password reset with valid token failed: status=${resetSuccessRes?.status}, data=${JSON.stringify(resetSuccessRes?.data)}`);
-    }
-    ok('Password reset successful with valid token');
-
-    // Verify user can log in with the new password
-    step('Verifying login with new password');
-    const newLoginRes = await axios.post(`${API_BASE}/auth/login`, {
-      email: primaryEmail,
-      password: resetNewPassword,
-    }).catch(err => err.response);
-    if (!newLoginRes || newLoginRes.status !== 200 || !newLoginRes.data?.token) {
-      throw new Error(`Login with new password failed: status=${newLoginRes?.status}, data=${JSON.stringify(newLoginRes?.data)}`);
-    }
-    primaryToken = newLoginRes.data.token;
-    ok('Login with new password verified');
-
-    // Also verify old password no longer works
-    step('Verifying old password no longer works');
-    const oldLoginRes = await axios.post(`${API_BASE}/auth/login`, {
-      email: primaryEmail,
-      password: 'TestUser123!', // original password
-    }).catch(err => err.response);
-    if (oldLoginRes && oldLoginRes.status === 200 && oldLoginRes.data?.token) {
-      throw new Error('Old password should no longer work after reset');
-    }
-    ok('Old password correctly rejected after reset');
-
-    // Verify used token cannot be reused
-    step('Verifying used token cannot be reused');
-    const reuseRes = await axios.post(`${API_BASE}/auth/forgot-password/reset`, {
-      token: resetToken,
-      newPassword: 'AnotherPassword123!',
-    }).catch(err => err.response);
-    if (reuseRes && reuseRes.status === 200) {
-      throw new Error('Used token should not be reusable');
-    }
-    ok('Used token correctly rejected');
->>>>>>> edcaeb35
 
     // mark success; we'll print Result after cleanup
     success = true;
